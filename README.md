--- conflicted
+++ resolved
@@ -121,7 +121,6 @@
 - Editor choice (VSCode/Cursor)
 - Custom node positions
 
-<<<<<<< HEAD
 ### Environment Variables
 
 You can customize ports and other settings using environment variables. Copy `.env.example` to `.env` and modify as needed:
@@ -152,7 +151,6 @@
 PORT=8080 VITE_PORT=3000 npm run dev:full
 ```
 
-=======
 ## Troubleshooting
 
 ### "No Tasks Found" Error
@@ -265,8 +263,6 @@
 - `task_001.txt`: First line is title, rest is description
 - `task_002.md`: Markdown format supported
 - Automatically generates basic task structure
-
->>>>>>> ab96ec79
 ## API Endpoints
 
 - `GET /api/health` - Health check
