{
  "name": "tmvisuals",
  "private": false,
<<<<<<< HEAD
  "version": "2.0.0",
=======
  "version": "1.3.3",
>>>>>>> ab96ec79
  "type": "module",
  "description": "Interactive mind map visualization for Claude Task Master tasks with hierarchical dependencies, status tracking, and editor integration.",
  "keywords": [
    "task-management",
    "visualization",
    "mind-map",
    "react",
    "typescript",
    "claude",
    "task-master"
  ],
  "author": "jason mcelhenney <me@zodworks.dev>",
  "license": "MIT",
  "bin": {
    "tmvisuals": "./bin/tmvisuals.js"
  },
  "repository": {
    "type": "git",
    "url": "https://github.com/zudsniper/tmvisuals.git"
  },
  "engines": {
    "node": ">=16.0.0",
    "npm": ">=8.0.0"
  },
  "files": [
    "dist/",
    "bin/",
    "server.js",
    "package.json",
    "README.md",
    "LICENSE",
    "CHANGELOG.md",
    "DEPLOYMENT.md"
  ],
  "scripts": {
    "dev": "vite",
    "build": "tsc --project . && vite build",
    "preview": "vite preview",
    "server": "node server.js",
    "dev:server": "nodemon server.js",
    "dev:full": "concurrently \"npm run dev\" \"npm run dev:server\"",
    "start": "npm run build && npm run server",
    "start:clean": "lsof -ti:3001 | xargs kill -9 2>/dev/null || true && npm run start",
<<<<<<< HEAD
    "prepare": "npm run build",
=======
>>>>>>> ab96ec79
    "generate-favicons": "node scripts/generate-favicons.js",
    "test": "echo \"🧪 Tests coming soon!\" && exit 0",
    "lint": "echo \"📋 Linting coming soon!\" && exit 0",
    "clean": "rm -rf dist node_modules",
    "reinstall": "npm run clean && npm install",
    "pack:test": "npm pack --dry-run",
    "prepack": "npm run build"
  },
  "dependencies": {
    "@types/d3-force": "^3.0.10",
    "chokidar": "^3.6.0",
    "clsx": "^2.1.1",
    "cors": "^2.8.5",
    "d3-force": "^3.0.0",
    "express": "^4.21.2",
    "fs-extra": "^11.3.0",
    "html2canvas": "^1.4.1",
    "lucide-react": "^0.414.0",
    "path-browserify": "^1.0.1",
    "react": "^18.2.0",
    "react-dom": "^18.2.0",
    "reactflow": "^11.11.0",
    "zustand": "^4.5.0"
  },
  "devDependencies": {
    "@types/cors": "^2.8.18",
    "@types/express": "^4.17.22",
    "@types/fs-extra": "^11.0.4",
    "@types/html2canvas": "^1.0.0",
    "@types/path-browserify": "^1.0.3",
    "@types/react": "^18.2.64",
    "@types/react-dom": "^18.2.21",
    "@typescript-eslint/eslint-plugin": "^7.1.1",
    "@typescript-eslint/parser": "^7.1.1",
    "@vitejs/plugin-react": "^4.2.1",
    "autoprefixer": "^10.4.18",
    "concurrently": "^9.1.2",
    "eslint": "^8.57.0",
    "eslint-plugin-react-hooks": "^4.6.0",
    "eslint-plugin-react-refresh": "^0.4.5",
    "nodemon": "^3.1.10",
    "png-to-ico": "^2.1.8",
    "postcss": "^8.4.35",
    "tailwindcss": "^3.4.1",
    "typescript": "^5.2.2",
    "vite": "^5.1.6"
  }
}<|MERGE_RESOLUTION|>--- conflicted
+++ resolved
@@ -1,11 +1,7 @@
 {
   "name": "tmvisuals",
   "private": false,
-<<<<<<< HEAD
   "version": "2.0.0",
-=======
-  "version": "1.3.3",
->>>>>>> ab96ec79
   "type": "module",
   "description": "Interactive mind map visualization for Claude Task Master tasks with hierarchical dependencies, status tracking, and editor integration.",
   "keywords": [
@@ -49,10 +45,7 @@
     "dev:full": "concurrently \"npm run dev\" \"npm run dev:server\"",
     "start": "npm run build && npm run server",
     "start:clean": "lsof -ti:3001 | xargs kill -9 2>/dev/null || true && npm run start",
-<<<<<<< HEAD
     "prepare": "npm run build",
-=======
->>>>>>> ab96ec79
     "generate-favicons": "node scripts/generate-favicons.js",
     "test": "echo \"🧪 Tests coming soon!\" && exit 0",
     "lint": "echo \"📋 Linting coming soon!\" && exit 0",
